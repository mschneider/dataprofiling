package main

import (
	"bufio"
	"fmt"
	"io"
	"os"
	"strings"
	"hash/fnv"
	"github.com/willf/bitset"
)

func check(e error) {
	if e != nil {
		panic(e)
	}
}

func NewLineReader(fileName string) (reader *bufio.Reader) {
	file, err := os.Open(fileName)
	check(err)
	return bufio.NewReader(file)
}

func ReadRow(reader *bufio.Reader) (fields []string) {
	line, err := reader.ReadString('\n')
	if err == io.EOF {
		return
	}
	check(err)
	return strings.Split(line, "\t")
}

func ParseDataDir() (dataDir string) {
	if len(os.Args) != 2 {
		panic("provide a data directory")
	}
	dataDir = os.Args[1]
	if !strings.HasSuffix(dataDir, "/") {
		dataDir += "/"
	}
	return dataDir
}

type BloomFilter struct {
	m uint
	k uint
	bits *bitset.BitSet
}

func (this *BloomFilter) hash(entry []byte) (results []uint) {
	hash := fnv.New64()
	for i := 0; i < int(this.k); i++ {
		hash.Write(entry)
		digest := uint(hash.Sum64()) % this.m
		results = append(results, digest)
	}
	return results
}

func (this *BloomFilter) Add(entry []byte) {
	for _, index := range(this.hash(entry)) {
		this.bits.Set(index)
	}
}

func NewBloomFilter() *BloomFilter {
	m := uint(1000*1000)
	k := uint(4)
	return &BloomFilter{m, k, bitset.New(m)}
}

type Table struct {
	columns []Column
	path string
	name string
}

type Column struct {
	name string
	filter *BloomFilter
	maximum string
	minimum string
	longest int
	shortest int
	average float32
	datatype string
}

func ReadTableMapping(dataDir string) (result []Table) {
	mappingFileName := dataDir + "mapping.tsv"
	lineReader := NewLineReader(mappingFileName)
	for {
		fields := ReadRow(lineReader)
		if len(fields) == 0 {
			break
		}
		result = append(result, BuildTable(dataDir, fields))
	}
	return result
}

func BuildTable(dataDir string, mapping []string) (table Table) {
	table.name = mapping[0]
	table.path = dataDir + mapping[1]
	table.columns = BuildColumns(mapping[2:])
	return table
}

func BuildColumns(columnNames []string) (result []Column) {
	result = make([]Column, len(columnNames))
	for i, name := range(columnNames) {
		result[i] = Column{name, NewBloomFilter(), "", "", 0,0,0.0,""}
	}
	return result
}


func typeCheck(value interface{}) (result string) {

	switch value.(type) {
	case int:
		return "int"
	case float64:
		return "float64"
	case string:
		return "string"
	default:
		return "NA"
	}
	panic("unreachable")
}


func (this *Table) Analyze() {
	lineReader := NewLineReader(this.path)
<<<<<<< HEAD
	line := 0
=======
    
    var countrows int

>>>>>>> 72c9f4ad
	for {
		row := ReadRow(lineReader)
		if len(row) == 0 {
			break
		}
		for i, value := range(row) {

			column := this.columns[i]
<<<<<<< HEAD
			column.Analyze(value)
		}
		if line > 100000 {
			break
		}
		line++
=======
			column.AnalyzeString(value)

			
			

		}
		countrows++


>>>>>>> 72c9f4ad
	}
	/*

	Brauche Idee wie ich die Nummer der Spalten der Tabelle bekomme,
	um diese als Abruchbedingung für die for Schleife verwenden zu können

	for i := 0; i < numberrows; i++ {

		this.columns[i].average=this.columns[i].average/countrows

	}*/

}

<<<<<<< HEAD
func (this *Column) Analyze(value string) {
=======
func (this *Column) AnalyzeString(value string) {
>>>>>>> 72c9f4ad
	this.filter.Add([]byte(value))
	if this.minimum > value {
		this.minimum = value
	}
	if this.maximum < value {
		this.maximum = value
<<<<<<< HEAD
	}
	if len(this.longest) < len(value) {
		this.longest = value
	}
	if len(this.shortest) > len(value) {
		this.shortest = value
=======
	}
	if this.longest < len(value) {
		this.longest = len(value)
	}
	if this.shortest > len(value) {
		this.shortest = len(value)
	}
	if this.datatype != "string" {
		this.datatype = typeCheck(value)

>>>>>>> 72c9f4ad
	}
	/*
	Type Konflikt brauche für Average float und len gibt Int
	this.average = this.average + len(value)
	*/
}

func main() {
	dataDir := ParseDataDir()
	fmt.Println("data is in", dataDir)
	tables := ReadTableMapping(dataDir)
	fmt.Println("found ", len(tables), "table definitions")
<<<<<<< HEAD
	for _, table := range(tables) {
		fmt.Println("analyzing", table.path)
		table.Analyze()
	}
=======
	for _, table := range(tables[100:]) {
		fmt.Println("analyzing", table.path)
		table.Analyze()
	}

>>>>>>> 72c9f4ad
}<|MERGE_RESOLUTION|>--- conflicted
+++ resolved
@@ -134,88 +134,48 @@
 
 func (this *Table) Analyze() {
 	lineReader := NewLineReader(this.path)
-<<<<<<< HEAD
-	line := 0
-=======
-    
-    var countrows int
-
->>>>>>> 72c9f4ad
+	rowCount := 0
 	for {
 		row := ReadRow(lineReader)
 		if len(row) == 0 {
 			break
 		}
 		for i, value := range(row) {
-
 			column := this.columns[i]
-<<<<<<< HEAD
-			column.Analyze(value)
+			column.AnalyzeString(value)
 		}
 		if line > 100000 {
 			break
 		}
-		line++
-=======
-			column.AnalyzeString(value)
-
-			
-			
-
-		}
-		countrows++
-
-
->>>>>>> 72c9f4ad
+		rowCount++
 	}
-	/*
-
-	Brauche Idee wie ich die Nummer der Spalten der Tabelle bekomme,
-	um diese als Abruchbedingung für die for Schleife verwenden zu können
-
-	for i := 0; i < numberrows; i++ {
-
-		this.columns[i].average=this.columns[i].average/countrows
-
-	}*/
-
+	for _, column := range(this.columns) {
+		column.FinishAnalysis(rowCount)
+	}
 }
 
-<<<<<<< HEAD
-func (this *Column) Analyze(value string) {
-=======
 func (this *Column) AnalyzeString(value string) {
->>>>>>> 72c9f4ad
+	if this.datatype != "string" {
+		this.datatype = typeCheck(value)
+	}
 	this.filter.Add([]byte(value))
 	if this.minimum > value {
 		this.minimum = value
 	}
 	if this.maximum < value {
 		this.maximum = value
-<<<<<<< HEAD
 	}
 	if len(this.longest) < len(value) {
 		this.longest = value
 	}
 	if len(this.shortest) > len(value) {
 		this.shortest = value
-=======
 	}
-	if this.longest < len(value) {
-		this.longest = len(value)
-	}
-	if this.shortest > len(value) {
-		this.shortest = len(value)
-	}
-	if this.datatype != "string" {
-		this.datatype = typeCheck(value)
+	this.average += len(value)
+}
 
->>>>>>> 72c9f4ad
-	}
-	/*
-	Type Konflikt brauche für Average float und len gibt Int
-	this.average = this.average + len(value)
-	*/
+func (this *Column) FinishAnalysis(rowCount int) {
+	
 }
 
 func main() {
@@ -223,16 +183,8 @@
 	fmt.Println("data is in", dataDir)
 	tables := ReadTableMapping(dataDir)
 	fmt.Println("found ", len(tables), "table definitions")
-<<<<<<< HEAD
 	for _, table := range(tables) {
 		fmt.Println("analyzing", table.path)
 		table.Analyze()
 	}
-=======
-	for _, table := range(tables[100:]) {
-		fmt.Println("analyzing", table.path)
-		table.Analyze()
-	}
-
->>>>>>> 72c9f4ad
 }